## bundle web assets
FROM node:10 as webpack-bundle
RUN curl -o- -L https://yarnpkg.com/install.sh | bash -s -- --version 1.7.0

ENV HOME /root
ENV PATH $HOME/.yarn/bin:$PATH
ENV GOPATH /go
ENV PROJECT github.com/linkerd/linkerd2
ENV PACKAGE $PROJECT/web/app
ENV ROOT $GOPATH/src/$PROJECT
ENV PACKAGEDIR $GOPATH/src/$PACKAGE
WORKDIR $PACKAGEDIR

# copy build script
COPY bin/web $ROOT/bin/web

# install yarn dependencies
COPY web/app/package.json web/app/yarn.lock ./
RUN $ROOT/bin/web setup install --frozen-lockfile

# build frontend assets
# set the env to production *after* yarn has done an install, to make sure all
# libraries required for building are included.
ENV NODE_ENV production
COPY web/app .
RUN $ROOT/bin/web build

## compile go server
<<<<<<< HEAD
FROM gcr.io/linkerd-io/go-deps:56a77a6b as golang
=======
FROM gcr.io/linkerd-io/go-deps:22013b76 as golang
>>>>>>> 74ca92ea
WORKDIR /go/src/github.com/linkerd/linkerd2
RUN mkdir -p web
COPY web/main.go web
COPY web/srv web/srv
COPY controller controller
COPY pkg pkg

RUN CGO_ENABLED=0 GOOS=linux go build -o web/web ./web

## package it all up
FROM gcr.io/linkerd-io/base:2019-02-19.01
WORKDIR /linkerd

COPY LICENSE .
COPY --from=golang /go/src/github.com/linkerd/linkerd2/web/web .
RUN mkdir -p app
COPY --from=webpack-bundle /go/src/github.com/linkerd/linkerd2/web/app/dist app/dist
COPY web/templates templates

ARG LINKERD_VERSION
ENV LINKERD_CONTAINER_VERSION_OVERRIDE=${LINKERD_VERSION}

ENTRYPOINT ["./web"]<|MERGE_RESOLUTION|>--- conflicted
+++ resolved
@@ -26,11 +26,7 @@
 RUN $ROOT/bin/web build
 
 ## compile go server
-<<<<<<< HEAD
-FROM gcr.io/linkerd-io/go-deps:56a77a6b as golang
-=======
-FROM gcr.io/linkerd-io/go-deps:22013b76 as golang
->>>>>>> 74ca92ea
+FROM gcr.io/linkerd-io/go-deps:84e77435 as golang
 WORKDIR /go/src/github.com/linkerd/linkerd2
 RUN mkdir -p web
 COPY web/main.go web
